<project xmlns="http://maven.apache.org/POM/4.0.0" xmlns:xsi="http://www.w3.org/2001/XMLSchema-instance" xsi:schemaLocation="http://maven.apache.org/POM/4.0.0 http://maven.apache.org/maven-v4_0_0.xsd">
  <modelVersion>4.0.0</modelVersion>

  <parent>
    <groupId>org.nuxeo.runtime</groupId>
    <artifactId>nuxeo-runtime-parent</artifactId>
<<<<<<< HEAD
    <version>1.4.2-SNAPSHOT</version>
=======
    <version>1.5-SNAPSHOT</version>
>>>>>>> f5925a0d
  </parent>

  <groupId>org.nuxeo.runtime</groupId>
  <artifactId>nuxeo-runtime-jboss-adapter</artifactId>
<<<<<<< HEAD
  <version>1.4.2-SNAPSHOT</version>
=======
  <version>1.5-SNAPSHOT</version>
>>>>>>> f5925a0d
  <packaging>jboss-sar</packaging>
  <name>Nuxeo Runtime JBoss Adapter</name>
  <description>Nuxeo Runtime: JBoss Adapter.</description>

  <dependencies>
    <dependency>
      <groupId>concurrent</groupId>
      <artifactId>concurrent</artifactId>
    </dependency>

    <dependency>
      <groupId>org.nuxeo.runtime</groupId>
      <artifactId>nuxeo-runtime</artifactId>
      <scope>provided</scope>
    </dependency>
    <dependency>
      <groupId>org.nuxeo.runtime</groupId>
      <artifactId>nuxeo-runtime-osgi</artifactId>
      <scope>provided</scope>
    </dependency>
    <dependency>
      <groupId>jboss</groupId>
      <artifactId>jboss-common</artifactId>
      <scope>provided</scope>
    </dependency>
    <dependency>
      <groupId>jboss</groupId>
      <artifactId>jboss-jmx</artifactId>
      <scope>provided</scope>
    </dependency>
    <dependency>
      <groupId>jboss</groupId>
      <artifactId>jboss-system</artifactId>
      <scope>provided</scope>
    </dependency>
    <dependency>
      <groupId>jboss</groupId>
      <artifactId>jbosssx</artifactId>
      <scope>provided</scope>
    </dependency>
  </dependencies>

  <build>
    <plugins>
      <plugin>
        <groupId>org.codehaus.mojo</groupId>
        <artifactId>jboss-packaging-maven-plugin</artifactId>
        <version>2.0-NXEP51M2</version>
        <extensions>true</extensions>
        <configuration>
          <archive>
            <manifestFile>${project.build.directory}/classes/META-INF/MANIFEST.MF</manifestFile>
          </archive>
        </configuration>
      </plugin>
    </plugins>
  </build>

</project><|MERGE_RESOLUTION|>--- conflicted
+++ resolved
@@ -4,20 +4,12 @@
   <parent>
     <groupId>org.nuxeo.runtime</groupId>
     <artifactId>nuxeo-runtime-parent</artifactId>
-<<<<<<< HEAD
-    <version>1.4.2-SNAPSHOT</version>
-=======
     <version>1.5-SNAPSHOT</version>
->>>>>>> f5925a0d
   </parent>
 
   <groupId>org.nuxeo.runtime</groupId>
   <artifactId>nuxeo-runtime-jboss-adapter</artifactId>
-<<<<<<< HEAD
-  <version>1.4.2-SNAPSHOT</version>
-=======
   <version>1.5-SNAPSHOT</version>
->>>>>>> f5925a0d
   <packaging>jboss-sar</packaging>
   <name>Nuxeo Runtime JBoss Adapter</name>
   <description>Nuxeo Runtime: JBoss Adapter.</description>
