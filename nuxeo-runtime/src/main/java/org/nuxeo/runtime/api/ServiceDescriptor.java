--- conflicted
+++ resolved
@@ -29,11 +29,7 @@
  *
  */
 @XObject(value = "service", order = { "serviceClass", "name" })
-<<<<<<< HEAD
-public class ServiceDescriptor implements Serializable{
-=======
 public class ServiceDescriptor implements Serializable {
->>>>>>> bbcd9ec6
 
     private static final long serialVersionUID = 5490362136607217161L;
 
@@ -217,21 +213,21 @@
     }
 
     @Override
-<<<<<<< HEAD
     public int hashCode() {
         int result;
         result = name != null ? name.hashCode() : 0;
         result = 31 * result + (serviceClassName != null ? serviceClassName.hashCode() : 0);
         result = 31 * result + (group != null ? group.hashCode() : 0);
         return result;
-=======
+    }
+
+    @Override
     public String toString() {
         StringBuffer stringBuffer = new StringBuffer();
         stringBuffer.append("[name=" + getName() + ", group=" + getGroup()
                 + ", instanceName=" + getInstanceName() + " locator: "
                 + getLocator() + "]");
         return stringBuffer.toString();
->>>>>>> bbcd9ec6
     }
 
 }